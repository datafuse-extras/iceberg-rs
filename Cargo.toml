[package]
name = "iceberg-rs"
version = "0.1.2"
authors = ["Oliver Daff <oliverdaff@gmail.com>"]
edition = "2021"
license = "MIT OR Apache-2.0"
description = "An implementation of Apache Iceberg in Rust. This project contains only definitions and schemes of Iceberg metadata, currently not offering reading abilities"
homepage = "https://github.com/oliverdaff/iceberg-rs"
repository = "https://github.com/oliverdaff/iceberg-rs"
keywords = ["iceberg", "analytics", "data"]
categories = ["database", "filesystem"]
include = [
    "src/**/*.rs",
    "crates-io.md",
    "README.md",
    "LICENSE-APACHE",
    "LICENSE-MIT",
]
readme = "crates-io.md"

[dependencies]
<<<<<<< HEAD
serde = { version = "1.0", features = ["derive"] }
serde_json = "1.0"
uuid = { version = "1.3", features = ["serde", "v4"] }
regex = "1.7"
lazy_static = "1.4.0"
serde_with = "2.2.0"


[dev-dependencies]
anyhow = "1.0"
proptest = "1.0"
apache-avro = "0.14"
=======
serde = { version = "1.0.144", features = ["derive"] }
serde_json = "1.0.60"
serde_derive = "1.0.144"
uuid = { version = "1.2", features = ["serde", "v4"] }
regex = "1.7"
lazy_static = "1.4.0"
anyhow = "1.0.40"
thiserror = "1.0.30"


[dev-dependencies]
proptest = "1.0"
>>>>>>> af2e3273
<|MERGE_RESOLUTION|>--- conflicted
+++ resolved
@@ -19,30 +19,16 @@
 readme = "crates-io.md"
 
 [dependencies]
-<<<<<<< HEAD
 serde = { version = "1.0", features = ["derive"] }
 serde_json = "1.0"
 uuid = { version = "1.3", features = ["serde", "v4"] }
 regex = "1.7"
 lazy_static = "1.4.0"
 serde_with = "2.2.0"
-
-
-[dev-dependencies]
-anyhow = "1.0"
-proptest = "1.0"
-apache-avro = "0.14"
-=======
-serde = { version = "1.0.144", features = ["derive"] }
-serde_json = "1.0.60"
-serde_derive = "1.0.144"
-uuid = { version = "1.2", features = ["serde", "v4"] }
-regex = "1.7"
-lazy_static = "1.4.0"
-anyhow = "1.0.40"
 thiserror = "1.0.30"
 
 
 [dev-dependencies]
 proptest = "1.0"
->>>>>>> af2e3273
+apache-avro = "0.14"
+anyhow = "1.0"